--- conflicted
+++ resolved
@@ -2,25 +2,8 @@
 The :mod:`sklearn.mixture` module implements mixture modeling algorithms.
 """
 
-<<<<<<< HEAD
-from .gmm import sample_gaussian, log_multivariate_normal_density
-from .gmm import GMM, distribute_covar_matrix_to_match_covariance_type
-from .gmm import _validate_covars
-from .dpgmm import DPGMM, VBGMM
+from ._gaussian_mixture import GaussianMixture
+from ._bayesian_mixture import BayesianGaussianMixture
 from .kmm import KentMixtureModel
 
-__all__ = ['DPGMM',
-           'GMM',
-           'VBGMM',
-           'KentMixtureModel',
-           '_validate_covars',
-           'distribute_covar_matrix_to_match_covariance_type',
-           'log_multivariate_normal_density',
-           'sample_gaussian']
-=======
-from ._gaussian_mixture import GaussianMixture
-from ._bayesian_mixture import BayesianGaussianMixture
-
-
-__all__ = ["GaussianMixture", "BayesianGaussianMixture"]
->>>>>>> 1e4ac040
+__all__ = ["GaussianMixture", "BayesianGaussianMixture", "KentMixtureModel"]