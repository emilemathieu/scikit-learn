--- conflicted
+++ resolved
@@ -163,11 +163,7 @@
     distances *= -2
     distances += XX
     distances += YY
-<<<<<<< HEAD
-    distances = np.maximum(distances, 0)
-=======
     np.maximum(distances, 0, distances)
->>>>>>> 365dadda
 
     if X is Y:
         # Ensure that distances between vectors and themselves are set to 0.0.
