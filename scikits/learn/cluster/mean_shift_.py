""" Algorithms for clustering : Meanshift,  Affinity propagation and spectral
clustering.

Authors: Conrad Lee conradlee@gmail.com
         Alexandre Gramfort alexandre.gramfort@inria.fr
         Gael Varoquaux gael.varoquaux@normalesup.org
"""

from collections import defaultdict
<<<<<<< HEAD
=======
import numpy as np
>>>>>>> dafcb871

from ..utils import extmath, check_random_state
from ..base import BaseEstimator
from ..ball_tree import BallTree


def estimate_bandwidth(X, quantile=0.3, n_samples=None, random_state=0):
    """Estimate the bandwith to use with MeanShift algorithm

    Parameters
    ----------
    X: array [n_samples, n_features]
        Input points

    quantile: float, default 0.3
        should be between [0, 1]
        0.5 means that the median is all pairwise distances is used

    n_samples: int
        The number of samples to use. If None, all samples are used.

    random_state: int or RandomState
        Pseudo number generator state used for random sampling.

    Returns
    -------
    bandwidth: float
        The bandwidth parameter
    """
    random_state = check_random_state(random_state)
    if n_samples is not None:
        idx = random_state.permutation(X.shape[0])[:n_samples]
        X = X[idx]
    d, _ = BallTree(X).query(X, int(X.shape[0] * quantile),
                             return_distance=True)
    bandwidth = np.mean(np.max(d, axis=1))
    return bandwidth


def mean_shift(X, bandwidth=None, seeds=None, bin_seeding=False,
               cluster_all=True, max_iterations=300):
    """Perform MeanShift Clustering of data using a flat kernel

    Seed using a binning technique for scalability.

    Parameters
    ----------

    X : array [n_samples, n_features]
        Input points

    bandwidth : float, optional
        kernel bandwidth
        If bandwidth is not defined, it is set using
        a heuristic given by the median of all pairwise distances

    seeds: array [n_seeds, n_features]
        point used as initial kernel locations

    bin_seeding: boolean
        If true, initial kernel locations are not locations of all
        points, but rather the location of the discretized version of
        points, where points are binned onto a grid whose coarseness
        corresponds to the bandwidth. Setting this option to True will speed
        up the algorithm because fewer seeds will be initialized.
        default value: False
        Ignored if seeds argument is not None

    min_bin_freq: int, optional
       To speed up the algorithm, accept only those bins with at least
       min_bin_freq points as seeds. If not defined, set to 1.

    Returns
    -------

    cluster_centers : array [n_clusters, n_features]
        Coordinates of cluster centers

    labels : array [n_samples]
        cluster labels for each point

    Notes
    -----
    See examples/plot_meanshift.py for an example.

    """

    if bandwidth is None:
        bandwidth = estimate_bandwidth(X)
    if seeds is None:
        if bin_seeding:
            seeds = get_bin_seeds(X, bandwidth)
        else:
            seeds = X
    n_points, n_features = X.shape
    stop_thresh = 1e-3 * bandwidth  # when mean has converged
    center_intensity_dict = {}
    ball_tree = BallTree(X)  # to efficiently look up nearby points

    # For each seed, climb gradient until convergence or max_iterations
    for my_mean in seeds:
        completed_iterations = 0
        while True:
            # Find mean of points within bandwidth
            points_within = X[ball_tree.query_radius([my_mean], bandwidth)[0]]
            if len(points_within) == 0:
                break  # Depending on seeding strategy this condition may occur
            my_old_mean = my_mean  # save the old mean
            my_mean = np.mean(points_within, axis=0)
            # If converged or at max_iterations, add the cluster
            if extmath.norm(my_mean - my_old_mean) < stop_thresh or \
                   completed_iterations == max_iterations:
                center_intensity_dict[tuple(my_mean)] = len(points_within)
                break
            completed_iterations += 1

    # POST PROCESSING: remove near duplicate points
    # If the distance between two kernels is less than the bandwidth,
    # then we have to remove one because it is a duplicate. Remove the
    # one with fewer points.
    sorted_by_intensity = sorted(center_intensity_dict.items(),
                                 key=lambda tup: tup[1], reverse=True)
    sorted_centers = np.array([tup[0] for tup in sorted_by_intensity])
    unique = np.ones(len(sorted_centers), dtype=np.bool)
    cc_tree = BallTree(sorted_centers)
    for i, center in enumerate(sorted_centers):
        if unique[i]:
            neighbor_idxs = cc_tree.query_radius([center], bandwidth)[0]
            unique[neighbor_idxs] = 0
            unique[i] = 1  # leave the current point as uniuqe
    cluster_centers = sorted_centers[unique]

    # ASSIGN LABELS: a point belongs to the cluster that it is closest to
    centers_tree = BallTree(cluster_centers)
    if len(cluster_centers) < 65535:
        labels = np.zeros(n_points, dtype=np.uint16)
    else:
        labels = np.zeros(n_points, dtype=np.uint32)
    distances, idxs = centers_tree.query(X, 1)
    if cluster_all:
        labels = idxs.flatten()
    else:
        labels[:] = -1
        ind = np.where(distances.flatten() < bandwidth)[0]
        labels[ind] = idxs.flatten()[ind]
    return cluster_centers, labels


def get_bin_seeds(X, bin_size, min_bin_freq=1):
    """
    Finds seeds for clustering.mean_shift by first binning
    data onto a grid whose lines are spaced bin_size apart, and then
    choosing those bins with at least min_bin_freq points.
    Parameters
    ----------

    X : array [n_samples, n_features]
        Input points, the same points that will be used in mean_shift

    bin_size: float
        Controls the coarseness of the binning. Smaller values lead
        to more seeding (which is computationally more expensive). If you're
        not sure how to set this, set it to the value of the bandwidth used
        in clustering.mean_shift

    min_bin_freq: integer, default 1
        Only bins with at least min_bin_freq will be selected as seeds.
        Raising this value decreases the number of seeds found, which
        makes mean_shift computationally cheaper.
    Returns
    -------

    bin_seeds : array [n_samples, n_features]
        points used as initial kernel posistions in clustering.mean_shift
    """

    # Bin points
    bin_sizes = defaultdict(int)
    binned_points = X.copy() / bin_size
    binned_points = np.cast[np.int32](binned_points)
    for binned_point in binned_points:
        bin_sizes[tuple(binned_point)] += 1

    # Select only those bins as seeds which have enough members
    bin_seeds = np.array([point for point, freq in bin_sizes.iteritems() if \
                          freq >= min_bin_freq], dtype=np.float32)
    bin_seeds = bin_seeds * bin_size
    return bin_seeds

##############################################################################


class MeanShift(BaseEstimator):
    """MeanShift clustering


    Parameters
    ----------

    bandwidth: float, optional
        Bandwith used in the RBF kernel
        If not set, the bandwidth is estimated.
        See clustering.estimate_bandwidth

    seeds: array [n_samples, n_features], optional
        Seeds used to initialize kernels. If not set,
        the seeds are calculated by clustering.get_bin_seeds
        with bandwidth as the grid size and default values for
        other parameters.

    cluster_all: boolean, default True
        If true, then all points are clustered, even those orphans that are
        not within any kernel. Orphans are assigned to the nearest kernel.
        If false, then orphans are given cluster label -1.
    Methods
    -------

    fit(X):
        Compute MeanShift clustering

    Attributes
    ----------

    cluster_centers_: array, [n_clusters, n_features]
        Coordinates of cluster centers

    labels_:
        Labels of each point

    Notes
    -----

    Reference:

    Dorin Comaniciu and Peter Meer, "Mean Shift: A robust approach toward
    feature space analysis". IEEE Transactions on Pattern Analysis and
    Machine Intelligence. 2002. pp. 603-619.

    Scalability:

    Because this implementation uses a flat kernel and
    a Ball Tree to look up members of each kernel, the complexity will is
    to O(T*n*log(n)) in lower dimensions, with n the number of samples
    and T the number of points. In higher dimensions the complexity will
    tend towards O(T*n^2).

    Scalability can be boosted by using fewer seeds, for examply by using
    a higher value of min_bin_freq in the get_bin_seeds function.

    Note that the estimate_bandwidth function is much less scalable than
    the mean shift algorithm and will be the bottleneck if it is used.

    """

    def __init__(self, bandwidth=None, seeds=None, bin_seeding=False,
                 cluster_all=True):
        self.bandwidth = bandwidth
        self.seeds = seeds
        self.bin_seeding = bin_seeding
        self.cluster_all = cluster_all
        self.cluster_centers_ = None
        self.labels_ = None

    def fit(self, X, **params):
        """ Compute MeanShift

            Parameters
            -----------
            X : array [n_samples, n_features]
                Input points

        """
        self._set_params(**params)
        self.cluster_centers_, self.labels_ = \
                               mean_shift(X,
                                          bandwidth=self.bandwidth,
                                          seeds=self.seeds,
                                          bin_seeding=self.bin_seeding,
                                          cluster_all=self.cluster_all)
        return self<|MERGE_RESOLUTION|>--- conflicted
+++ resolved
@@ -7,10 +7,7 @@
 """
 
 from collections import defaultdict
-<<<<<<< HEAD
-=======
 import numpy as np
->>>>>>> dafcb871
 
 from ..utils import extmath, check_random_state
 from ..base import BaseEstimator
@@ -120,7 +117,7 @@
                 break  # Depending on seeding strategy this condition may occur
             my_old_mean = my_mean  # save the old mean
             my_mean = np.mean(points_within, axis=0)
-            # If converged or at max_iterations, add the cluster
+            # If converged or at max_iterations, addS the cluster
             if extmath.norm(my_mean - my_old_mean) < stop_thresh or \
                    completed_iterations == max_iterations:
                 center_intensity_dict[tuple(my_mean)] = len(points_within)
