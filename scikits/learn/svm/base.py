import numpy as np

from ._libsvm import libsvm_train, libsvm_predict, libsvm_predict_proba, \
     libsvm_decision_function, set_verbosity_wrap
from . import _liblinear
from ..base import BaseEstimator, RegressorMixin, ClassifierMixin

def _get_class_weight(class_weight, y):
    """
    Estimate class weights for unbalanced datasets.
    """
    if class_weight == 'auto':
        uy = np.unique(y)
        weight_label = np.asarray(uy, dtype=np.int32, order='C')
        weight = np.array([1.0 / np.sum(y==i) for i in uy],
                          dtype=np.float64, order='C')
        weight *= uy.shape[0] / np.sum(weight)
    else:
        weight = np.asarray(class_weight.values(),
                            dtype=np.float64, order='C')
        weight_label = np.asarray(class_weight.keys(),
                                  dtype=np.int32, order='C')

    return weight, weight_label


class BaseLibSVM(BaseEstimator):
    """
    Base class for classifiers that use libsvm as library for
    support vector machine classification and regression.

    Should not be used directly, use derived classes instead
    """

    _kernel_types = ['linear', 'poly', 'rbf', 'sigmoid', 'precomputed']
    _svm_types = ['c_svc', 'nu_svc', 'one_class', 'epsilon_svr', 'nu_svr']

    def __init__(self, impl, kernel, degree, gamma, coef0, cache_size,
                 eps, C, nu, p, shrinking, probability):
        assert impl in self._svm_types, \
            "impl should be one of %s, %s was given" % (
                self._svm_types, impl)
        assert kernel in self._kernel_types or callable(kernel), \
            "kernel should be one of %s or a callable, %s was given." % (
                self._kernel_types, kernel)
        self.kernel = kernel
        self.impl = impl
        self.degree = degree
        self.gamma = gamma
        self.coef0 = coef0
        self.cache_size = cache_size
        self.eps = eps
        self.C = C
        self.nu = nu
        self.p = p
        self.shrinking = shrinking
        self.probability = probability

    def _get_kernel(self, X):
        """ Get the kernel type code as well as the data transformed by
            the kernel (if the kernel is a callable.
        """
        if callable(self.kernel):
            # in the case of precomputed kernel given as a function, we
            # have to compute explicitly the kernel matrix
            _X = np.asanyarray(self.kernel(X, self.__Xfit),
                               dtype=np.float64, order='C')
            kernel_type = 4
        else:
            kernel_type = self._kernel_types.index(self.kernel)
            _X = X
        return kernel_type, _X


    def fit(self, X, y, class_weight={}, sample_weight=[], **params):
        """
        Fit the SVM model according to the given training data and
        parameters.

        Parameters
        ----------
        X : array-like, shape = [n_samples, n_features]
            Training vectors, where n_samples is the number of samples
            and n_features is the number of features.

        y : array-like, shape = [n_samples]
            Target values (integers in classification, real numbers in
            regression)

        class_weight : dict | 'auto', optional
            Weights associated with classes in the form
            {class_label : weight}. If not given, all classes are
            supposed to have weight one.

            The 'auto' mode uses the values of y to automatically adjust
            weights inversely proportional to class frequencies.

        sample_weight : array-like, shape = [n_samples], optional
            Weights applied to individual samples (1. for unweighted).

        Returns
        -------
        self : object
            Returns self.
        """
        self._set_params(**params)

        X = np.asanyarray(X, dtype=np.float64, order='C')
        y = np.asanyarray(y, dtype=np.float64, order='C')
        sample_weight = np.asanyarray(sample_weight, dtype=np.float64,
                                      order='C')

        if callable(self.kernel):
            # you must store a reference to X to compute the kernel in predict
            # there's a way around this, but it involves patching libsvm
            # TODO: put keyword copy to copy on demand
            self.__Xfit = X
        kernel_type, _X = self._get_kernel(X)

        self.class_weight, self.class_weight_label = \
                     _get_class_weight(class_weight, y)
            
        # check dimensions
        solver_type = self._svm_types.index(self.impl)
        if solver_type != 2 and _X.shape[0] != y.shape[0]:
            raise ValueError("X and y have incompatible shapes.\n" +
                             "X has %s features, but y has %s." % \
                             (_X.shape[0], y.shape[0]))

        if (kernel_type in [1, 2]) and (self.gamma == 0):
            # if custom gamma is not provided ...
            self.gamma = 1.0/_X.shape[0]

        self.support_, self.support_vectors_, self.n_support_, \
        self.dual_coef_, self.intercept_, self.label_, self.probA_, \
        self.probB_ = \
        libsvm_train( _X, y, solver_type, kernel_type, self.degree,
                      self.gamma, self.coef0, self.eps, self.C,
                      self.nu, self.cache_size, self.p,
                      self.class_weight_label, self.class_weight,
                      sample_weight, int(self.shrinking),
                      int(self.probability))

        return self

    def predict(self, T):
        """
        This function does classification or regression on an array of
        test vectors T.

        For a classification model, the predicted class for each
        sample in T is returned.  For a regression model, the function
        value of T calculated is returned.

        For an one-class model, +1 or -1 is returned.

        Parameters
        ----------
        T : array-like, shape = [n_samples, n_features]


        Returns
        -------
        C : array, shape = [n_samples]
        """
        T = np.atleast_2d(np.asanyarray(T, dtype=np.float64, order='C'))
        kernel_type, T = self._get_kernel(T)

        return libsvm_predict (T, self.support_vectors_,
                      self.dual_coef_, self.intercept_,
                      self._svm_types.index(self.impl), kernel_type,
                      self.degree, self.gamma, self.coef0, self.eps,
                      self.C, self.class_weight_label,
                      self.class_weight, self.nu, self.cache_size,
                      self.p, int(self.shrinking),
                      int(self.probability), self.n_support_,
                      self.support_, self.label_, self.probA_,
                      self.probB_)

    def predict_proba(self, T):
        """
        This function does classification or regression on a test vector T
        given a model with probability information.

        Parameters
        ----------
        T : array-like, shape = [n_samples, n_features]

        Returns
        -------
        T : array-like, shape = [n_samples, n_classes]
            Returns the probability of the sample for each class in
            the model, where classes are ordered by arithmetical
            order.

        Notes
        -----
        The probability model is created using cross validation, so
        the results can be slightly different than those obtained by
        predict. Also, it will meaningless results on very small
        datasets.
        """
        if not self.probability:
            raise ValueError(
                    "probability estimates must be enabled to use this method")
        T = np.atleast_2d(np.asanyarray(T, dtype=np.float64, order='C'))
        kernel_type, T = self._get_kernel(T)

        pprob = libsvm_predict_proba(T, self.support_vectors_,
                      self.dual_coef_, self.intercept_,
                      self._svm_types.index(self.impl), kernel_type,
                      self.degree, self.gamma, self.coef0, self.eps,
                      self.C, self.class_weight_label,
                      self.class_weight, self.nu, self.cache_size,
                      self.p, int(self.shrinking),
                      int(self.probability), self.n_support_,
                      self.support_, self.label_, self.probA_,
                      self.probB_)

        return pprob[:, np.argsort(self.label_)]

<<<<<<< HEAD
    def decision_function(self, T):
=======
    def predict_log_proba(self, T):
        """
        This function does classification or regression on a test vector T
        given a model with probability information.

        Parameters
        ----------
        T : array-like, shape = [n_samples, n_features]

        Returns
        -------
        T : array-like, shape = [n_samples, n_classes]
            Returns the log-probabilities of the sample for each class in
            the model, where classes are ordered by arithmetical
            order.

        Notes
        -----
        The probability model is created using cross validation, so
        the results can be slightly different than those obtained by
        predict. Also, it will meaningless results on very small
        datasets.
        """
        return np.log(self.predict_proba(T))

    def predict_margin(self, T):
>>>>>>> e3087653
        """
        Calculate the distance of the samples in T to the separating hyperplane.

        Parameters
        ----------
        T : array-like, shape = [n_samples, n_features]

        Returns
        -------
        T : array-like, shape = [n_samples, n_classes]
            Returns the decision function of the sample for each class
            in the model, where classes are ordered by arithmetical
            order.

        """
        T = np.atleast_2d(np.asanyarray(T, dtype=np.float64, order='C'))
        kernel_type, T = self._get_kernel(T)

        dec_func = libsvm_decision_function (T, self.support_vectors_,
                      self.dual_coef_, self.intercept_,
                      self._svm_types.index(self.impl), kernel_type,
                      self.degree, self.gamma, self.coef0, self.eps,
                      self.C, self.class_weight_label,
                      self.class_weight, self.nu, self.cache_size,
                      self.p, int(self.shrinking),
                      int(self.probability), self.n_support_,
                      self.support_, self.label_, self.probA_,
                      self.probB_)

        return dec_func

    @property
    def coef_(self):
        if self.kernel != 'linear':
            raise NotImplementedError('coef_ is only available when using a linear kernel')
        return np.dot(self.dual_coef_, self.support_vectors_)


class BaseLibLinear(BaseEstimator):
    """
    Base for classes binding liblinear (dense and sparse versions)
    """

    _solver_type_dict = {
        'PL2_LLR_D0' : 0, # L2 penalty, logistic regression
        'PL2_LL2_D1' : 1, # L2 penalty, L2 loss, dual form
        'PL2_LL2_D0' : 2, # L2 penalty, L2 loss, primal form
        'PL2_LL1_D1' : 3, # L2 penalty, L1 Loss, dual form
        'MC_SVC'     : 4, # Multi-class Support Vector Classification
        'PL1_LL2_D0' : 5, # L1 penalty, L2 Loss, primal form
        'PL1_LLR_D0' : 6, # L1 penalty, logistic regression
        'PL2_LLR_D1' : 7, # L2 penalty, logistic regression, dual form
        }

    def __init__(self, penalty='l2', loss='l2', dual=True, eps=1e-4, C=1.0,
                 multi_class=False, fit_intercept=True):
        self.penalty = penalty
        self.loss = loss
        self.dual = dual
        self.eps = eps
        self.C = C
        self.fit_intercept = fit_intercept
        self.multi_class = multi_class

        # Check that the arguments given are valid:
        self._get_solver_type()

    def _get_solver_type(self):
        """ Return the magic number for the solver described by the
            settings.
        """
        if self.multi_class:
            solver_type = 'MC_SVC'
        else:
            solver_type = "P%s_L%s_D%d"  % (
                self.penalty.upper(), self.loss.upper(), int(self.dual))
        if not solver_type in self._solver_type_dict:
            raise ValueError('Not supported set of arguments: '
                             + solver_type)
        return self._solver_type_dict[solver_type]

    def fit(self, X, y, class_weight={},**params):
        """
        Fit the model according to the given training data and
        parameters.

        Parameters
        ----------
        X : array-like, shape = [n_samples, n_features]
            Training vector, where n_samples in the number of samples and
            n_features is the number of features.
        y : array-like, shape = [n_samples]
            Target vector relative to X
        class_weight : dict , {class_label : weight}
            Weights associated with classes. If not given, all classes
            are supposed to have weight one.

        Returns
        -------
        self : object
            Returns self.
        """
        self._set_params(**params)

        self.class_weight, self.class_weight_label = \
                     _get_class_weight(class_weight, y)

        X = np.asanyarray(X, dtype=np.float64, order='C')
        y = np.asanyarray(y, dtype=np.int32, order='C')

        self.raw_coef_, self.label_ = _liblinear.train_wrap(X, y,
                       self._get_solver_type(), self.eps,
                       self._get_bias(), self.C,
                       self.class_weight_label, self.class_weight)

        return self

    def predict(self, X):
        """
        Predict target values of X according to the fitted model.

        Parameters
        ----------
        X : array-like, shape = [n_samples, n_features]

        Returns
        -------
        C : array, shape = [n_samples]
        """
        X = np.asanyarray(X, dtype=np.float64, order='C')
        self._check_n_features(X)

        return _liblinear.predict_wrap(X, self.raw_coef_,
                                      self._get_solver_type(),
                                      self.eps, self.C,
                                      self.class_weight_label,
                                      self.class_weight, self.label_,
                                      self._get_bias())

    def _check_n_features(self, X):
        n_features = self.raw_coef_.shape[1]
        if self.fit_intercept > 0: n_features -= 1
        if X.shape[1] != n_features:
            raise ValueError("X.shape[1] should be %d, not %d." % (n_features,
                                                                   X.shape[1]))
    @property
    def intercept_(self):
        if self.fit_intercept > 0:
            return self.raw_coef_[:,-1]
        return 0.0

    @property
    def coef_(self):
        if self.fit_intercept > 0:
            return self.raw_coef_[:,:-1]
        return self.raw_coef_

    def predict_proba(self, T):
        # only available for logistic regression
        raise NotImplementedError(
                'liblinear does not provide this functionality')


    def _get_bias(self):
        """
        Due to some pecularities in libliner, parameter bias must be a
        double indicating if the intercept should be computed:
        positive for true, negative for false
        """
        return int  (self.fit_intercept) - .5


set_verbosity_wrap(0)<|MERGE_RESOLUTION|>--- conflicted
+++ resolved
@@ -219,9 +219,6 @@
 
         return pprob[:, np.argsort(self.label_)]
 
-<<<<<<< HEAD
-    def decision_function(self, T):
-=======
     def predict_log_proba(self, T):
         """
         This function does classification or regression on a test vector T
@@ -247,8 +244,7 @@
         """
         return np.log(self.predict_proba(T))
 
-    def predict_margin(self, T):
->>>>>>> e3087653
+    def decision_function(self, T):
         """
         Calculate the distance of the samples in T to the separating hyperplane.
 
